﻿<?xml version="1.0" encoding="utf-8"?>
<root>
  <!-- 
    Microsoft ResX Schema 
    
    Version 2.0
    
    The primary goals of this format is to allow a simple XML format 
    that is mostly human readable. The generation and parsing of the 
    various data types are done through the TypeConverter classes 
    associated with the data types.
    
    Example:
    
    ... ado.net/XML headers & schema ...
    <resheader name="resmimetype">text/microsoft-resx</resheader>
    <resheader name="version">2.0</resheader>
    <resheader name="reader">System.Resources.ResXResourceReader, System.Windows.Forms, ...</resheader>
    <resheader name="writer">System.Resources.ResXResourceWriter, System.Windows.Forms, ...</resheader>
    <data name="Name1"><value>this is my long string</value><comment>this is a comment</comment></data>
    <data name="Color1" type="System.Drawing.Color, System.Drawing">Blue</data>
    <data name="Bitmap1" mimetype="application/x-microsoft.net.object.binary.base64">
        <value>[base64 mime encoded serialized .NET Framework object]</value>
    </data>
    <data name="Icon1" type="System.Drawing.Icon, System.Drawing" mimetype="application/x-microsoft.net.object.bytearray.base64">
        <value>[base64 mime encoded string representing a byte array form of the .NET Framework object]</value>
        <comment>This is a comment</comment>
    </data>
                
    There are any number of "resheader" rows that contain simple 
    name/value pairs.
    
    Each data row contains a name, and value. The row also contains a 
    type or mimetype. Type corresponds to a .NET class that support 
    text/value conversion through the TypeConverter architecture. 
    Classes that don't support this are serialized and stored with the 
    mimetype set.
    
    The mimetype is used for serialized objects, and tells the 
    ResXResourceReader how to depersist the object. This is currently not 
    extensible. For a given mimetype the value must be set accordingly:
    
    Note - application/x-microsoft.net.object.binary.base64 is the format 
    that the ResXResourceWriter will generate, however the reader can 
    read any of the formats listed below.
    
    mimetype: application/x-microsoft.net.object.binary.base64
    value   : The object must be serialized with 
            : System.Runtime.Serialization.Formatters.Binary.BinaryFormatter
            : and then encoded with base64 encoding.
    
    mimetype: application/x-microsoft.net.object.soap.base64
    value   : The object must be serialized with 
            : System.Runtime.Serialization.Formatters.Soap.SoapFormatter
            : and then encoded with base64 encoding.

    mimetype: application/x-microsoft.net.object.bytearray.base64
    value   : The object must be serialized into a byte array 
            : using a System.ComponentModel.TypeConverter
            : and then encoded with base64 encoding.
    -->
  <xsd:schema id="root" xmlns="" xmlns:xsd="http://www.w3.org/2001/XMLSchema" xmlns:msdata="urn:schemas-microsoft-com:xml-msdata">
    <xsd:import namespace="http://www.w3.org/XML/1998/namespace" />
    <xsd:element name="root" msdata:IsDataSet="true">
      <xsd:complexType>
        <xsd:choice maxOccurs="unbounded">
          <xsd:element name="metadata">
            <xsd:complexType>
              <xsd:sequence>
                <xsd:element name="value" type="xsd:string" minOccurs="0" />
              </xsd:sequence>
              <xsd:attribute name="name" use="required" type="xsd:string" />
              <xsd:attribute name="type" type="xsd:string" />
              <xsd:attribute name="mimetype" type="xsd:string" />
              <xsd:attribute ref="xml:space" />
            </xsd:complexType>
          </xsd:element>
          <xsd:element name="assembly">
            <xsd:complexType>
              <xsd:attribute name="alias" type="xsd:string" />
              <xsd:attribute name="name" type="xsd:string" />
            </xsd:complexType>
          </xsd:element>
          <xsd:element name="data">
            <xsd:complexType>
              <xsd:sequence>
                <xsd:element name="value" type="xsd:string" minOccurs="0" msdata:Ordinal="1" />
                <xsd:element name="comment" type="xsd:string" minOccurs="0" msdata:Ordinal="2" />
              </xsd:sequence>
              <xsd:attribute name="name" type="xsd:string" use="required" msdata:Ordinal="1" />
              <xsd:attribute name="type" type="xsd:string" msdata:Ordinal="3" />
              <xsd:attribute name="mimetype" type="xsd:string" msdata:Ordinal="4" />
              <xsd:attribute ref="xml:space" />
            </xsd:complexType>
          </xsd:element>
          <xsd:element name="resheader">
            <xsd:complexType>
              <xsd:sequence>
                <xsd:element name="value" type="xsd:string" minOccurs="0" msdata:Ordinal="1" />
              </xsd:sequence>
              <xsd:attribute name="name" type="xsd:string" use="required" />
            </xsd:complexType>
          </xsd:element>
        </xsd:choice>
      </xsd:complexType>
    </xsd:element>
  </xsd:schema>
  <resheader name="resmimetype">
    <value>text/microsoft-resx</value>
  </resheader>
  <resheader name="version">
    <value>2.0</value>
  </resheader>
  <resheader name="reader">
    <value>System.Resources.ResXResourceReader, System.Windows.Forms, Version=4.0.0.0, Culture=neutral, PublicKeyToken=b77a5c561934e089</value>
  </resheader>
  <resheader name="writer">
    <value>System.Resources.ResXResourceWriter, System.Windows.Forms, Version=4.0.0.0, Culture=neutral, PublicKeyToken=b77a5c561934e089</value>
  </resheader>
  <data name="Log_CheckingCompatibility" xml:space="preserve">
    <value>Checking compatibility of packages on {0}.</value>
  </data>
  <data name="Log_CheckingPackageCompatibility" xml:space="preserve">
    <value>Checking compatibility for {0} {1} with {2}.</value>
  </data>
  <data name="Log_FailedToResolveConflicts" xml:space="preserve">
    <value>Failed to resolve conflicts for {0}.</value>
  </data>
  <data name="Log_GeneratingMsBuildFile" xml:space="preserve">
    <value>Generating MSBuild file {0}.</value>
  </data>
  <data name="Log_InstallingPackage" xml:space="preserve">
    <value>Installing {0} {1}.</value>
  </data>
  <data name="Log_MergingRuntimes" xml:space="preserve">
    <value>Merging in runtimes defined in {0}.</value>
  </data>
  <data name="Log_MissingImplementationFx" xml:space="preserve">
    <value>{0} {1} provides a compile-time reference assembly for {2} on {3}, but there is no compatible run-time assembly.</value>
  </data>
  <data name="Log_MissingImplementationFxRuntime" xml:space="preserve">
    <value>{0} {1} provides a compile-time reference assembly for {2} on {3}, but there is no run-time assembly compatible with {4}.</value>
  </data>
  <data name="Log_PackageNotCompatibleWithFx" xml:space="preserve">
    <value>Package {0} {1} is not compatible with {2}.</value>
    <comment>0 - package id, 1 - version, 2 - target framework</comment>
  </data>
  <data name="Log_PackagesAndProjectsAreCompatible" xml:space="preserve">
    <value>All packages and projects are compatible with {0}.</value>
  </data>
  <data name="Log_PackagesIncompatible" xml:space="preserve">
    <value>One or more packages are incompatible with {0}.</value>
  </data>
  <data name="Log_ProjectDoesNotSpecifyTargetFrameworks" xml:space="preserve">
    <value>The project {0} does not specify any target frameworks in {1}.</value>
  </data>
  <data name="Log_ResolvingConflicts" xml:space="preserve">
    <value>Resolving conflicts for {0}...</value>
  </data>
  <data name="Log_RestoringPackages" xml:space="preserve">
    <value>Restoring packages for {0}...</value>
  </data>
  <data name="Log_RestoringPackagesForCompat" xml:space="preserve">
    <value>Restoring packages for {0} to determine compatibility...</value>
  </data>
  <data name="Log_ScanningForRuntimeJson" xml:space="preserve">
    <value>Scanning packages for runtime.json files...</value>
  </data>
  <data name="Log_SkippingRuntimeWalk" xml:space="preserve">
    <value>Skipping runtime dependency walk, no runtimes defined in project.json.</value>
  </data>
  <data name="Log_UnresolvedDependency" xml:space="preserve">
    <value>Unable to resolve '{0}' for '{1}'.</value>
  </data>
  <data name="Log_UnknownCompatibilityProfile" xml:space="preserve">
    <value>Unknown Compatibility Profile: {0}</value>
  </data>
  <data name="Log_UsingSource" xml:space="preserve">
    <value>Using source {0}.</value>
  </data>
  <data name="Warning_MultiTarget" xml:space="preserve">
    <value>Packages containing MSBuild targets and props files cannot be fully installed in projects targeting multiple frameworks. The MSBuild targets and props files have been ignored.</value>
  </data>
  <data name="Log_ResolverConflict" xml:space="preserve">
    <value>Unable to satisfy conflicting requests for '{0}': {1} Framework: {2}</value>
    <comment>0 - package id, 1 - comma delimited list of conflicts, 2 - framework</comment>
  </data>
  <data name="ResolverRequest_ToStringFormat" xml:space="preserve">
    <value>{0} (via {1})</value>
  </data>
  <data name="Log_LockFileMissingLibraryForTargetLibrary" xml:space="preserve">
    <value>{0} {1} is specified in the Lock File target for {2} but is not present in the top-level Libraries list.</value>
  </data>
  <data name="Log_LockFileOutOfDate" xml:space="preserve">
    <value>The lock file is out-of-date relative to the project file. Regenerating the lock file and re-locking.</value>
  </data>
  <data name="Log_DependencyBumpedUp" xml:space="preserve">
    <value>Dependency specified was {0} {1} but ended up with {2} {3}.</value>
  </data>
  <data name="Log_ImportsFallbackWarning" xml:space="preserve">
    <value>Package '{0}' was restored using '{1}' instead the project target framework '{2}'. This may cause compatibility problems.</value>
  </data>
  <data name="Log_CycleDetected" xml:space="preserve">
    <value>Cycle detected.</value>
  </data>
  <data name="Log_DowngradeWarning" xml:space="preserve">
    <value>Detected package downgrade: {0} from {1} to {2}. Reference the package directly from the project to select a different version.</value>
  </data>
  <data name="Log_VersionConflict" xml:space="preserve">
    <value>Version conflict detected for {0}. Reference the package directly from the project to resolve this issue.</value>
  </data>
  <data name="Error_UnknownBuildAction" xml:space="preserve">
    <value>Package '{0}' specifies an invalid build action '{1}' for file '{2}'.</value>
  </data>
  <data name="Log_ConfigFileSummary" xml:space="preserve">
    <value>NuGet Config files used:</value>
  </data>
  <data name="Log_ErrorSummary" xml:space="preserve">
    <value>Errors in {0}</value>
  </data>
  <data name="Log_FeedsUsedSummary" xml:space="preserve">
    <value>Feeds used:</value>
  </data>
  <data name="Log_InstalledSummary" xml:space="preserve">
    <value>Installed:</value>
  </data>
  <data name="Log_InstalledSummaryCount" xml:space="preserve">
    <value>{0} package(s) to {1}</value>
  </data>
  <data name="Log_Committing" xml:space="preserve">
    <value>Committing restore...</value>
  </data>
  <data name="Log_FoundProjectRoot" xml:space="preserve">
    <value>Found project root directory: {0}.</value>
  </data>
  <data name="Log_LoadedProject" xml:space="preserve">
    <value>Loaded project {0} from {1}.</value>
  </data>
  <data name="Log_RestoreComplete" xml:space="preserve">
    <value>Restore completed in {0} for {1}.</value>
    <comment>{0} is the restore duration.
{1} is the path to the project file.</comment>
  </data>
  <data name="Log_RestoreFailed" xml:space="preserve">
    <value>Restore failed in {0} for {1}.</value>
    <comment>{0} is the restore duration.
{1} is the path to the project file.</comment>
  </data>
  <data name="Log_RunningNonParallelRestore" xml:space="preserve">
    <value>Running non-parallel restore.</value>
  </data>
  <data name="Log_RunningParallelRestore" xml:space="preserve">
    <value>Running restore with {0} concurrent jobs.</value>
  </data>
  <data name="Log_UsingPackagesDirectory" xml:space="preserve">
    <value>Using packages directory: {0}.</value>
  </data>
  <data name="Error_InvalidCommandLineInput" xml:space="preserve">
    <value>Invalid input '{0}'. The file type was not recognized.</value>
  </data>
  <data name="Error_InvalidCommandLineInputJson" xml:space="preserve">
    <value>Invalid input '{0}'. Valid file names are 'project.json' or '*.project.json'.</value>
  </data>
  <data name="Error_InvalidCommandLineInputConfig" xml:space="preserve">
    <value>Invalid input '{0}'. Valid file names are 'packages.config' or 'packages.*.config'.</value>
  </data>
  <data name="Log_RestoringToolPackages" xml:space="preserve">
    <value>Restoring packages for tool '{0}' in {1}...</value>
    <comment>String format parameters:
{0} is replaced with the tool ID.
{1} is replaced with a path to the project that is being restored.</comment>
  </data>
  <data name="Error_UnableToLocateRestoreTarget" xml:space="preserve">
    <value>The folder '{0}' does not contain a project to restore.</value>
  </data>
  <data name="Error_MissingSourceParameter" xml:space="preserve">
    <value>Source parameter was not specified.</value>
  </data>
  <data name="Log_PackageCommandAddedFile" xml:space="preserve">
    <value>Added file '{0}'.</value>
  </data>
  <data name="InvalidSource" xml:space="preserve">
    <value>The specified source '{0}' is invalid. Please provide a valid source.</value>
  </data>
  <data name="Warning_PackageCommandIssueDescription" xml:space="preserve">
    <value>Description: {0}</value>
  </data>
  <data name="Warning_PackageCommandIssueSolution" xml:space="preserve">
    <value>Solution: {0}</value>
  </data>
  <data name="Warning_PackageCommandIssueTitle" xml:space="preserve">
    <value>Issue: {0}</value>
  </data>
  <data name="Error_PackageCommandNoFilesForLibPackage" xml:space="preserve">
    <value>Failed to build package. Ensure '{0}' includes assembly files. For help on building symbols package, visit {1}.</value>
  </data>
  <data name="Error_PackageCommandNoFilesForSymbolsPackage" xml:space="preserve">
    <value>Failed to build package. Ensure '{0}' includes source and symbol files. For help on building symbols package, visit {1}.</value>
  </data>
  <data name="Warning_PackageCommandPackageIssueSummary" xml:space="preserve">
    <value>Issue found with package '{0}'.</value>
  </data>
  <data name="Error_CannotFindMsbuild" xml:space="preserve">
    <value>Cannot find version of msbuild.</value>
  </data>
  <data name="NuGetDocs" xml:space="preserve">
    <value>http://docs.nuget.org/</value>
  </data>
  <data name="Log_PackageCommandAttemptingToBuildSymbolsPackage" xml:space="preserve">
    <value>Attempting to build symbols package for '{0}'.</value>
  </data>
  <data name="Log_PackageCommandSuccess" xml:space="preserve">
    <value>Successfully created package '{0}'.</value>
  </data>
  <data name="Warning_DuplicatePropertyKey" xml:space="preserve">
    <value>'{0}' key already exists in Properties collection. Overriding value.</value>
  </data>
  <data name="Warning_SemanticVersion" xml:space="preserve">
    <value>Version "{0}" does not follow semantic versioning guidelines.</value>
  </data>
  <data name="Warning_SemanticVersionSolution" xml:space="preserve">
    <value>Update your nuspec file or use the AssemblyInformationalVersion assembly attribute to specify a semantic version as described at http://semver.org.</value>
  </data>
  <data name="Warning_SemanticVersionTitle" xml:space="preserve">
    <value>Use semantic versioning</value>
  </data>
  <data name="MSBuildWarning_MultiTarget" xml:space="preserve">
    <value>Packages containing MSBuild targets and props files cannot be fully installed in projects targeting multiple frameworks. The MSBuild targets and props files have been ignored.</value>
  </data>
  <data name="AddFileToPackage" xml:space="preserve">
    <value>Add file '{0}' to package as '{1}'</value>
  </data>
  <data name="BuildingProjectTargetingFramework" xml:space="preserve">
    <value>Building project '{0}' for target framework '{1}'.</value>
  </data>
  <data name="Error_ProcessingNuspecFile" xml:space="preserve">
    <value>Error occurred when processing file '{0}': {1}</value>
  </data>
  <data name="FailedToBuildProject" xml:space="preserve">
    <value>Failed to build '{0}'.</value>
  </data>
  <data name="FileNotAddedToPackage" xml:space="preserve">
    <value>File '{0}' is not added because the package already contains file '{1}'</value>
  </data>
  <data name="PackageCommandFileFromDependencyIsChanged" xml:space="preserve">
    <value>File from dependency is not changed. File '{0}' is not added.</value>
  </data>
  <data name="PackageCommandFileFromDependencyIsNotChanged" xml:space="preserve">
    <value>File from dependency is not changed. File '{0}' is not added.</value>
  </data>
  <data name="PackagingFilesFromOutputPath" xml:space="preserve">
    <value>Packing files from '{0}'.</value>
  </data>
  <data name="UnableToExtractAssemblyMetadata" xml:space="preserve">
    <value>Unable to extract metadata from '{0}'.</value>
  </data>
  <data name="UnableToFindBuildOutput" xml:space="preserve">
    <value>Unable to find '{0}'. Make sure the project has been built.</value>
  </data>
  <data name="UsingNuspecForMetadata" xml:space="preserve">
    <value>Using '{0}' for metadata.</value>
  </data>
  <data name="UsingPackagesConfigForDependencies" xml:space="preserve">
    <value>Found packages.config. Using packages listed as dependencies</value>
  </data>
  <data name="Warning_FileDoesNotExist" xml:space="preserve">
    <value>'{0}' was included in the project but doesn't exist. Skipping...</value>
  </data>
  <data name="Warning_UnresolvedFilePath" xml:space="preserve">
    <value>'{0}' was included in the project but the path could not be resolved. Skipping...</value>
  </data>
  <data name="Warning_UnspecifiedField" xml:space="preserve">
    <value>{0} was not specified. Using '{1}'.</value>
  </data>
  <data name="Log_ProjectNotCompatibleWithFx" xml:space="preserve">
    <value>Project {0} is not compatible with {1}.</value>
  </data>
  <data name="Log_PackageNotCompatibleWithFx_Supports" xml:space="preserve">
    <value>Package {0} {1} supports:</value>
    <comment>0 - package id, 1 - version</comment>
  </data>
  <data name="Log_ProjectNotCompatibleWithFx_Supports" xml:space="preserve">
    <value>Project {0} supports:</value>
  </data>
  <data name="Log_FrameworkDisplay" xml:space="preserve">
    <value>{0} ({1})</value>
    <comment>0 - framework short name, 1 - System.FrameworkName</comment>
  </data>
  <data name="Log_FrameworkRIDDisplay" xml:space="preserve">
    <value>{0} ({1}) / {2}</value>
    <comment>0 - framework short name, 1 - System.FrameworkName, 2 - Runtime ID</comment>
  </data>
  <data name="Log_PackageNotCompatibleWithFx_NoSupports" xml:space="preserve">
    <value>Package {0} {1} does not support any target frameworks.</value>
  </data>
  <data name="Log_ProjectNotCompatibleWithFx_NoSupports" xml:space="preserve">
    <value>Project {0} does not support any target frameworks.</value>
  </data>
  <data name="Log_ProjectsIncompatible" xml:space="preserve">
    <value>One or more projects are incompatible with {0}.</value>
  </data>
  <data name="InputFileNotSpecified" xml:space="preserve">
    <value>Please specify a nuspec, project.json, or project file to use</value>
  </data>
  <data name="Error_BuildFailed" xml:space="preserve">
    <value>Failed to build using '{0} {1}'.</value>
  </data>
  <data name="Error_PackFailed" xml:space="preserve">
    <value>Failed to build package. {0}</value>
  </data>
  <data name="Error_InvalidTargetFramework" xml:space="preserve">
    <value>Failed to build package because of an unsupported targetFramework value on '{0}'.</value>
  </data>
  <data name="Error_UnableToLocateRestoreTarget_Because" xml:space="preserve">
    <value>Failed to find a project to restore in the folder '{0}'.</value>
    <comment>{0} is the folder that could not be accessed. The underlying failure is available in the inner exception message.</comment>
  </data>
  <data name="Log_ConvertedPackageToOriginalCase" xml:space="preserve">
    <value>The package {0} was converted to original case in the packages directory.</value>
    <comment>{0} is the package identity.</comment>
  </data>
  <data name="LocalsCommand_ClearedSuccessful" xml:space="preserve">
    <value>Local resources cleared.</value>
  </data>
  <data name="LocalsCommand_ClearFailed" xml:space="preserve">
    <value>Clearing local resources failed: Unable to delete one or more files.</value>
  </data>
  <data name="LocalsCommand_ClearingNuGetCache" xml:space="preserve">
    <value>Clearing NuGet cache: {0}</value>
    <comment>{0} : Cache path</comment>
  </data>
  <data name="LocalsCommand_ClearingNuGetGlobalPackagesCache" xml:space="preserve">
    <value>Clearing NuGet global packages cache: {0}</value>
    <comment>{0} : Global packages cache path</comment>
  </data>
  <data name="LocalsCommand_ClearingNuGetHttpCache" xml:space="preserve">
    <value>Clearing NuGet HTTP cache: {0}</value>
    <comment>{0} : Http cache path</comment>
  </data>
  <data name="LocalsCommand_FailedToDeletePath" xml:space="preserve">
    <value>Failed to delete '{0}'.</value>
    <comment>{0} : Path to be deleted</comment>
  </data>
  <data name="LocalsCommand_InvalidLocalResourceName" xml:space="preserve">
    <value>An invalid local resource name was provided. Please provide one of the following values: http-cache, temp, global-packages, all.</value>
  </data>
  <data name="LocalsCommand_LocalResourcePathNotSet" xml:space="preserve">
    <value>The location of local resource '{0}' is undefined.</value>
  </data>
  <data name="LocalsCommand_LocalsPartiallyCleared" xml:space="preserve">
    <value>Local resources partially cleared.</value>
  </data>
  <data name="Log_ReadingProject" xml:space="preserve">
    <value>Reading project file {0}.</value>
  </data>
  <data name="LocalsCommand_Help" xml:space="preserve">
    <value>usage: NuGet locals &lt;all | http-cache | global-packages | temp&gt; [--clear | -c | --list | -l]
For more information, visit http://docs.nuget.org/docs/reference/command-line-reference</value>
  </data>
  <data name="InvalidRestoreInput" xml:space="preserve">
    <value>Invalid restore input. {0}</value>
    <comment>0 is an error message specific to the validation failure.</comment>
  </data>
  <data name="Error_UnableToLocateBuildOutput" xml:space="preserve">
    <value>No build found in {0}. Use the -Build option or build the project.</value>
    <comment>{0} is the project output directory</comment>
  </data>
  <data name="InvalidRestoreInputWithFiles" xml:space="preserve">
    <value>Invalid restore input. {0} Input files: {1}.</value>
    <comment>0 is an error message specific to the validation failure. 1 is a list of file paths.</comment>
  </data>
  <data name="MissingRequiredProperty" xml:space="preserve">
    <value>Missing required property '{0}'.</value>
  </data>
  <data name="MissingRequiredPropertyForProjectType" xml:space="preserve">
    <value>Missing required property '{0}' for project type '{1}'.</value>
  </data>
  <data name="PersistDGFile" xml:space="preserve">
    <value>Persisting restore input to '{0}'.</value>
  </data>
  <data name="PropertyNotAllowed" xml:space="preserve">
    <value>Invalid input combination. Property '{0}' is not allowed.</value>
  </data>
  <data name="PropertyNotAllowedForProjectType" xml:space="preserve">
    <value>Invalid input combination. Property '{0}' is not allowed for project type '{1}'.</value>
  </data>
  <data name="SpecValidationDuplicateFrameworks" xml:space="preserve">
    <value>Duplicate frameworks found: '{0}'.</value>
  </data>
  <data name="SpecValidationInvalidFramework" xml:space="preserve">
    <value>Invalid target framework '{0}'.</value>
  </data>
  <data name="SpecValidationMissingDependency" xml:space="preserve">
    <value>Missing dependency on '{0}'.</value>
  </data>
  <data name="SpecValidationMissingProject" xml:space="preserve">
    <value>Missing project '{0}'.</value>
  </data>
  <data name="SpecValidationNoFrameworks" xml:space="preserve">
    <value>No target frameworks specified.</value>
  </data>
  <data name="SpecValidationUAPSingleFramework" xml:space="preserve">
    <value>UAP projects must contain exactly one target framework.</value>
  </data>
  <data name="SpecValidationZeroRestoreRequests" xml:space="preserve">
    <value>Restore request does not contain any projects to restore.</value>
  </data>
  <data name="Error_XPROJNotAllowed" xml:space="preserve">
    <value>Invalid input '{0}'. XProj support has been removed. Support for XProj and standalone project.json files has been removed, to continue working with legacy projects use NuGet 3.5.x from https://nuget.org/downloads</value>
  </data>
  <data name="LocalsCommand_ClearingNuGetTempCache" xml:space="preserve">
    <value>Clearing NuGet Temp cache: {0}</value>
    <comment>{0} : Temp cache path</comment>
  </data>
  <data name="Log_RestoreNoOpDGChanged" xml:space="preserve">
    <value>The restore inputs for '{0}' have changed. Continuing restore.</value>
  </data>
  <data name="Log_RestoreNoOpFinish" xml:space="preserve">
    <value>The restore inputs for '{0}' have not changed. No further actions are required to complete the restore.</value>
  </data>
  <data name="Log_SkippingAssetsFile" xml:space="preserve">
    <value>Assets file has not changed. Skipping assets file writing. Path: {0}</value>
  </data>
  <data name="Log_ToolSkippingAssetsFile" xml:space="preserve">
    <value>Tool assets file has not changed. Skipping assets file write. Path: {0}</value>
  </data>
  <data name="Log_ToolWritingCacheFile" xml:space="preserve">
    <value>Writing tool cache file to disk. Path: {0}</value>
  </data>
  <data name="Log_ToolWritingLockFile" xml:space="preserve">
    <value>Writing tool lock file to disk. Path: {0}</value>
  </data>
  <data name="Log_WritingCacheFile" xml:space="preserve">
    <value>Writing cache file to disk. Path: {0}</value>
  </data>
  <data name="Log_WritingLockFile" xml:space="preserve">
    <value>Writing lock file to disk. Path: {0}</value>
  </data>
  <data name="Log_SkippingCacheFile" xml:space="preserve">
    <value>No-Op restore. The cache will not be updated. Path: {0}</value>
  </data>
  <data name="Log_AssetsFileNotOnDisk" xml:space="preserve">
    <value>The expected assets file for {0} does not exist, no-op is not possible. Continuing restore.</value>
  </data>
  <data name="Log_PropsFileNotOnDisk" xml:space="preserve">
    <value>The props file for {0} at location {1} does not exist, no-op is not possible. Continuing restore.</value>
  </data>
  <data name="Log_TargetsFileNotOnDisk" xml:space="preserve">
    <value>The targets file for {0} at location {1} does not exist, no-op is not possible. Continuing restore.</value>
  </data>
  <data name="Warning_MinVersionDoesNotExist" xml:space="preserve">
    <value>{0} depends on {1} but {2} was not found. An approximate best match of {3} was resolved.</value>
  </data>
  <data name="Warning_MinVersionNonInclusive" xml:space="preserve">
    <value>{0} does not provide an inclusive lower bound for dependency {1}. An approximate best match of {2} was resolved.</value>
  </data>
  <data name="Warning_ProjectDependencyMissingLowerBound" xml:space="preserve">
    <value>Project dependency {0} does not contain an inclusive lower bound. Include a lower bound in the dependency version to ensure consistent restore results.</value>
  </data>
  <data name="Error_NoPackageVersionsExist" xml:space="preserve">
    <value>Unable to find package {0}. No packages exist with this id in source(s): {1}</value>
  </data>
  <data name="Error_NoPackageVersionsExistInRange" xml:space="preserve">
    <value>Unable to find package {0} with version {1}</value>
  </data>
  <data name="Error_NoStablePackageVersionsExist" xml:space="preserve">
    <value>Unable to find a stable package {0} with version {1}</value>
  </data>
  <data name="Error_ProjectDoesNotExist" xml:space="preserve">
    <value>Unable to find project '{0}'. Check that the project reference is valid and that the project file exists.</value>
  </data>
  <data name="Error_UnableToFindProjectInfo" xml:space="preserve">
    <value>Unable to find project information for '{0}'. The project file may be invalid or missing targets required for restore.</value>
  </data>
  <data name="FoundVersionsInSource" xml:space="preserve">
    <value>Found {0} version(s) in {1} [ Nearest version: {2} ]</value>
  </data>
  <data name="FoundVersionsInSourceWithoutMatch" xml:space="preserve">
    <value>Found {0} version(s) in {1}</value>
  </data>
  <data name="Log_MissingPackagesOnDisk" xml:space="preserve">
    <value>Not all packages are on disk for: {0}</value>
  </data>
  <data name="CannotBeUsedWithOtherValues" xml:space="preserve">
    <value>'{0}' cannot be used in conjunction with other values.</value>
  </data>
<<<<<<< HEAD
=======
  <data name="Error_InvalidATF" xml:space="preserve">
    <value>PackageTargetFallback and AssetTargetFallback cannot be used together. Remove PackageTargetFallback(deprecated) references from the project environment.</value>
  </data>
>>>>>>> ad025437
</root><|MERGE_RESOLUTION|>--- conflicted
+++ resolved
@@ -584,10 +584,7 @@
   <data name="CannotBeUsedWithOtherValues" xml:space="preserve">
     <value>'{0}' cannot be used in conjunction with other values.</value>
   </data>
-<<<<<<< HEAD
-=======
   <data name="Error_InvalidATF" xml:space="preserve">
     <value>PackageTargetFallback and AssetTargetFallback cannot be used together. Remove PackageTargetFallback(deprecated) references from the project environment.</value>
   </data>
->>>>>>> ad025437
 </root>