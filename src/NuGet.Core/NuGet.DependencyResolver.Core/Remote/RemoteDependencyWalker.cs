// Copyright (c) .NET Foundation. All rights reserved.
// Licensed under the Apache License, Version 2.0. See License.txt in the project root for license information.

using System;
using System.Collections.Concurrent;
using System.Collections.Generic;
using System.Diagnostics;
using System.Linq;
using System.Threading;
using System.Threading.Tasks;
using NuGet.Frameworks;
using NuGet.LibraryModel;
using NuGet.Packaging;
using NuGet.RuntimeModel;
using NuGet.Versioning;

namespace NuGet.DependencyResolver
{
    public class RemoteDependencyWalker
    {
        private readonly RemoteWalkContext _context;

        public RemoteDependencyWalker(RemoteWalkContext context)
        {
            _context = context;
        }

        public async Task<GraphNode<RemoteResolveResult>> WalkAsync(LibraryRange library, NuGetFramework framework, string runtimeIdentifier, RuntimeGraph runtimeGraph, bool recursive)
        {
            var transitiveCentralPackageVersions = new TransitiveCentralPackageVersions();
            var rootNode = await CreateGraphNode(
                libraryRange: library,
                framework: framework,
                runtimeName: runtimeIdentifier,
                runtimeGraph: runtimeGraph,
                predicate: _ => (recursive ? DependencyResult.Acceptable : DependencyResult.Eclipsed, null),
                outerEdge: null,
                transitiveCentralPackageVersions: transitiveCentralPackageVersions);

            // do not calculate the hashset of the direct dependencies for cases when there are not any elements in the transitiveCentralPackageVersions queue
            var indexedDirectDependenciesKeyNames = new Lazy<HashSet<string>>(
                () =>
                {
                    var result = new HashSet<string>(StringComparer.OrdinalIgnoreCase);
                    result.AddRange(rootNode.InnerNodes.Select(n => n.Key.Name));
                    return result;
                });

            var transitiveCentralPackageVersionNodes = new List<GraphNode<RemoteResolveResult>>();
            while (transitiveCentralPackageVersions.TryTake(out LibraryDependency centralPackageVersionDependency))
            {
                // do not add a transitive dependency node if it is direct already
                if (!indexedDirectDependenciesKeyNames.Value.Contains(centralPackageVersionDependency.Name))
                {
                    // as the nodes are created more parents can be added for a single central transitive node
                    // keep the list of the nodes created and add the parents's references at the end
                    // the parent references are needed to keep track of possible rejected parents
                    transitiveCentralPackageVersionNodes.Add(await AddTransitiveCentralPackageVersionNodesAsync(rootNode, centralPackageVersionDependency, framework, runtimeIdentifier, runtimeGraph, transitiveCentralPackageVersions));
                }
            }
            transitiveCentralPackageVersionNodes.ForEach(node => transitiveCentralPackageVersions.AddParentsToNode(node));

            return rootNode;
        }

        private async Task<GraphNode<RemoteResolveResult>> CreateGraphNode(
            LibraryRange libraryRange,
            NuGetFramework framework,
            string runtimeName,
            RuntimeGraph runtimeGraph,
            Func<LibraryRange, (DependencyResult dependencyResult, LibraryDependency conflictingDependency)> predicate,
            GraphEdge<RemoteResolveResult> outerEdge,
            TransitiveCentralPackageVersions transitiveCentralPackageVersions)
        {
            List<LibraryDependency> dependencies = null;
            HashSet<string> runtimeDependencies = null;
            List<Task<GraphNode<RemoteResolveResult>>> tasks = null;

            if (runtimeGraph != null && !string.IsNullOrEmpty(runtimeName))
            {
                // HACK(davidfowl): This is making runtime.json support package redirects

                // Look up any additional dependencies for this package
                foreach (var runtimeDependency in runtimeGraph.FindRuntimeDependencies(runtimeName, libraryRange.Name))
                {
                    var libraryDependency = new LibraryDependency
                    {
                        LibraryRange = new LibraryRange()
                        {
                            Name = runtimeDependency.Id,
                            VersionRange = runtimeDependency.VersionRange,
                            TypeConstraint = LibraryDependencyTarget.PackageProjectExternal
                        }
                    };

                    if (StringComparer.OrdinalIgnoreCase.Equals(runtimeDependency.Id, libraryRange.Name))
                    {
                        if (libraryRange.VersionRange != null &&
                            runtimeDependency.VersionRange != null &&
                            libraryRange.VersionRange.MinVersion < runtimeDependency.VersionRange.MinVersion)
                        {
                            libraryRange = libraryDependency.LibraryRange;
                        }
                    }
                    else
                    {
                        // Otherwise it's a dependency of this node
                        if (dependencies == null)
                        {
                            // Init dependency lists
                            dependencies = new List<LibraryDependency>(1);
                            runtimeDependencies = new HashSet<string>();
                        }

                        dependencies.Add(libraryDependency);
                        runtimeDependencies.Add(libraryDependency.Name);
                    }
                }
            }

            var node = new GraphNode<RemoteResolveResult>(libraryRange)
            {
                // Resolve the dependency from the cache or sources
                Item = await ResolverUtility.FindLibraryCachedAsync(
                    _context.FindLibraryEntryCache,
                    libraryRange,
                    framework,
                    runtimeName,
                    _context,
                    CancellationToken.None)
            };

            Debug.Assert(node.Item != null, "FindLibraryCached should return an unresolved item instead of null");

            // Merge in runtime dependencies
            if (dependencies?.Count > 0)
            {
                foreach (var nodeDep in node.Item.Data.Dependencies)
                {
                    if (runtimeDependencies?.Contains(nodeDep.Name, StringComparer.OrdinalIgnoreCase) != true)
                    {
                        dependencies.Add(nodeDep);
                    }
                }

                // Create a new item on this node so that we can update it with the new dependencies from
                // runtime.json files
                // We need to clone the item since they can be shared across multiple nodes
                node.Item = new GraphItem<RemoteResolveResult>(node.Item.Key)
                {
                    Data = new RemoteResolveResult()
                    {
                        Dependencies = dependencies,
                        Match = node.Item.Data.Match
                    }
                };
            }

            // do not add nodes for all the centrally managed package versions to the graph
            // they will be added only if they are transitive
            foreach (var dependency in node.Item.Data.Dependencies)
            {
                if (!IsDependencyValidForGraph(dependency))
                {
                    continue;
                }

                // Skip dependencies if the dependency edge has 'all' excluded and
                // the node is not a direct dependency.
                if (outerEdge == null
                    || dependency.SuppressParent != LibraryIncludeFlags.All)
                {
                    var result = WalkParentsAndCalculateDependencyResult(outerEdge, dependency, predicate);

                    // Check for a cycle, this is needed for A (project) -> A (package)
                    // since the predicate will not be called for leaf nodes.
                    if (StringComparer.OrdinalIgnoreCase.Equals(dependency.Name, libraryRange.Name))
                    {
                        result = (DependencyResult.Cycle, dependency);
                    }

                    if (result.dependencyResult == DependencyResult.Acceptable)
                    {
                        // Dependency edge from the current node to the dependency
                        var innerEdge = new GraphEdge<RemoteResolveResult>(outerEdge, node.Item, dependency);

                        if (tasks == null)
                        {
                            tasks = new List<Task<GraphNode<RemoteResolveResult>>>(1);
                        }

                        tasks.Add(CreateGraphNode(
                            dependency.LibraryRange,
                            framework,
                            runtimeName,
                            runtimeGraph,
                            predicate,
                            innerEdge,
                            transitiveCentralPackageVersions));
                    }
                    else
                    {
                        // In case of conflict because of a centrally managed version that is not direct dependency
                        // the centrally managed package versions need to be added to the graph explicitelly as they are not added otherwise
                        if (result.conflictingDependency != null &&
                            result.conflictingDependency.VersionCentrallyManaged &&
                            result.conflictingDependency.ReferenceType == LibraryDependencyReferenceType.None)
                        {
                            MarkCentralVersionForTransitiveProcessing(result.conflictingDependency, transitiveCentralPackageVersions, node);
                        }

                        // Keep the node in the tree if we need to look at it later
                        if (result.dependencyResult == DependencyResult.PotentiallyDowngraded ||
                            result.dependencyResult == DependencyResult.Cycle)
                        {
                            var dependencyNode = new GraphNode<RemoteResolveResult>(dependency.LibraryRange)
                            {
                                Disposition = result.dependencyResult == DependencyResult.Cycle ? Disposition.Cycle : Disposition.PotentiallyDowngraded
                            };

                            dependencyNode.OuterNode = node;
                            node.InnerNodes.Add(dependencyNode);
                        }
                    }
                }
            }

            if (tasks?.Count > 0)
            {
                if (tasks.Count > 1)
                {
                    // Wait for all the nodes to finish resolving. We only do this if we
                    // have more than one to avoid WhenAll's defensive copying allocations.
                    // Otherwise, if there's just one, we'll just end up waiting on it in
                    // the loop.
                    await Task.WhenAll(tasks);
                }

                foreach (var task in tasks)
                {
                    var dependencyNode = await task;
                    dependencyNode.OuterNode = node;
                    node.InnerNodes.Add(dependencyNode);
                }
            }

            return node;
        }

        /// <summary>
        /// Walks up the package dependency graph to check for cycle, potentially degraded package versions <see cref="DependencyResult"/>.
        /// Cycle: A -> B -> A (cycle)
        /// Downgrade: B depends up on D 1.0. Hence this method returns a downgrade while processing D 2.0 package.
        /// A -> B -> C -> D 2.0 (downgrade)
        ///        -> D 1.0
        /// </summary>
        /// <param name="graphEdge">Graph Edge node to check for cycle or potential degrades</param>
        /// <param name="dependency">Transitive package dependency</param>
        /// <param name="rootPredicate">Func delegate to invoke when processing direct package dependency</param>
        private static (DependencyResult dependencyResult, LibraryDependency conflictingDependency) WalkParentsAndCalculateDependencyResult(
            GraphEdge<RemoteResolveResult> graphEdge,
            LibraryDependency dependency,
            Func<LibraryRange, (DependencyResult dependencyResult, LibraryDependency conflictingDependency)> rootPredicate)
        {
            var edge = graphEdge;

            //Walk up the tree starting from the grand parent upto root
            while (edge != null)
            {
                (DependencyResult? dependencyResult, LibraryDependency conflictingDependency) = CalculateDependencyResult(edge.Item, edge.Edge, dependency.LibraryRange, edge.OuterEdge == null);

                if (dependencyResult.HasValue)
                    return (dependencyResult.Value, conflictingDependency);

                edge = edge.OuterEdge;
            }

            return rootPredicate(dependency.LibraryRange);
        }

        private static Func<LibraryRange, (DependencyResult dependencyResult, LibraryDependency conflictingDependency)> ChainPredicate(
            Func<LibraryRange, (DependencyResult dependencyResult, LibraryDependency conflictingDependency)> predicate,
            GraphNode<RemoteResolveResult> node,
            LibraryDependency dependency)
        {
            var item = node.Item;

            return library =>
            {
                (DependencyResult? dependencyResult, LibraryDependency conflictingDependency) = CalculateDependencyResult(item, dependency, library, node.OuterNode == null);

                if (dependencyResult.HasValue)
                    return (dependencyResult.Value, conflictingDependency);

                return predicate(library);
            };
        }

        private static (DependencyResult? dependencyResult, LibraryDependency conflictingDependency) CalculateDependencyResult(
            GraphItem<RemoteResolveResult> item, LibraryDependency parentDependency, LibraryRange childDependencyLibrary, bool isRoot)
        {
            if (StringComparer.OrdinalIgnoreCase.Equals(item.Data.Match.Library.Name, childDependencyLibrary.Name))
            {
                return (DependencyResult.Cycle, null);
            }

            foreach (LibraryDependency d in item.Data.Dependencies)
            {
                // Central transitive dependencies should be considered only for root nodes
                if (!isRoot && d.ReferenceType == LibraryDependencyReferenceType.None)
<<<<<<< HEAD
                    continue;
=======
                {
                    continue;
                }
>>>>>>> 5fd0fbd6

                if (d != parentDependency && childDependencyLibrary.IsEclipsedBy(d.LibraryRange))
                {
                    if (d.LibraryRange.VersionRange != null &&
                        childDependencyLibrary.VersionRange != null &&
                        !IsGreaterThanOrEqualTo(d.LibraryRange.VersionRange, childDependencyLibrary.VersionRange))
                    {
                        return (DependencyResult.PotentiallyDowngraded, d);
                    }

                    return (DependencyResult.Eclipsed, d);
                }
            }

            return (null, null);
        }

        // Verifies if minimum version specification for nearVersion is greater than the
        // minimum version specification for farVersion
        public static bool IsGreaterThanOrEqualTo(VersionRange nearVersion, VersionRange farVersion)
        {
            if (!nearVersion.HasLowerBound)
            {
                return true;
            }
            else if (!farVersion.HasLowerBound)
            {
                return false;
            }
            else if (nearVersion.IsFloating || farVersion.IsFloating)
            {
                NuGetVersion nearMinVersion;
                NuGetVersion farMinVersion;

                string nearRelease;
                string farRelease;

                if (nearVersion.IsFloating)
                {
                    if (nearVersion.Float.FloatBehavior == NuGetVersionFloatBehavior.Major)
                    {
                        // nearVersion: "*"
                        return true;
                    }

                    nearMinVersion = GetReleaseLabelFreeVersion(nearVersion);
                    nearRelease = nearVersion.Float.OriginalReleasePrefix;
                }
                else
                {
                    nearMinVersion = nearVersion.MinVersion;
                    nearRelease = nearVersion.MinVersion.Release;
                }

                if (farVersion.IsFloating)
                {
                    if (farVersion.Float.FloatBehavior == NuGetVersionFloatBehavior.Major)
                    {
                        // farVersion: "*"
                        return false;
                    }

                    farMinVersion = GetReleaseLabelFreeVersion(farVersion);
                    farRelease = farVersion.Float.OriginalReleasePrefix;
                }
                else
                {
                    farMinVersion = farVersion.MinVersion;
                    farRelease = farVersion.MinVersion.Release;
                }

                var result = nearMinVersion.CompareTo(farMinVersion, VersionComparison.Version);
                if (result != 0)
                {
                    return result > 0;
                }

                if (string.IsNullOrEmpty(nearRelease))
                {
                    // near is 1.0.0-*
                    return true;
                }
                else if (string.IsNullOrEmpty(farRelease))
                {
                    // near is 1.0.0-alpha-* and far is 1.0.0-*
                    return false;
                }
                else
                {
                    var lengthToCompare = Math.Min(nearRelease.Length, farRelease.Length);

                    return StringComparer.OrdinalIgnoreCase.Compare(
                        nearRelease.Substring(0, lengthToCompare),
                        farRelease.Substring(0, lengthToCompare)) >= 0;
                }
            }

            return nearVersion.MinVersion >= farVersion.MinVersion;
        }

        private static NuGetVersion GetReleaseLabelFreeVersion(VersionRange versionRange)
        {
            if (versionRange.Float.FloatBehavior == NuGetVersionFloatBehavior.Major)
            {
                return new NuGetVersion(int.MaxValue, int.MaxValue, int.MaxValue);
            }
            else if (versionRange.Float.FloatBehavior == NuGetVersionFloatBehavior.Minor)
            {
                return new NuGetVersion(versionRange.MinVersion.Major, int.MaxValue, int.MaxValue, int.MaxValue);
            }
            else if (versionRange.Float.FloatBehavior == NuGetVersionFloatBehavior.Patch)
            {
                return new NuGetVersion(versionRange.MinVersion.Major, versionRange.MinVersion.Minor, int.MaxValue, int.MaxValue);
            }
            else if (versionRange.Float.FloatBehavior == NuGetVersionFloatBehavior.Revision)
            {
                return new NuGetVersion(
                    versionRange.MinVersion.Major,
                    versionRange.MinVersion.Minor,
                    versionRange.MinVersion.Patch,
                    int.MaxValue);
            }
            else
            {
                return new NuGetVersion(
                    versionRange.MinVersion.Major,
                    versionRange.MinVersion.Minor,
                    versionRange.MinVersion.Patch,
                    versionRange.MinVersion.Revision);
            }
        }

        private enum DependencyResult
        {
            Acceptable,
            Eclipsed,
            PotentiallyDowngraded,
            Cycle
        }

        /// <summary>
        /// Mark a central package version that it is transitive and need to be added to the graph.
        /// </summary>
        private void MarkCentralVersionForTransitiveProcessing(LibraryDependency libraryDependency,
            TransitiveCentralPackageVersions transitiveCentralPackageVersions,
            GraphNode<RemoteResolveResult> parentNode)
        {
            transitiveCentralPackageVersions.Add(libraryDependency, parentNode);
        }

        /// <summary>
        /// New <see cref="GraphNode{RemoteResolveResult}"/> will be created for each of the items in the <paramref name="transitiveCentralPackageVersions"/>
        /// and added as nodes of the <paramref name="rootNode"/>.
        /// </summary>
        private async Task<GraphNode<RemoteResolveResult>> AddTransitiveCentralPackageVersionNodesAsync(
            GraphNode<RemoteResolveResult> rootNode,
            LibraryDependency centralPackageVersionDependency,
            NuGetFramework framework,
            string runtimeIdentifier,
            RuntimeGraph runtimeGraph,
            TransitiveCentralPackageVersions transitiveCentralPackageVersions)
        {
            GraphNode<RemoteResolveResult> node = await CreateGraphNode(
                    libraryRange: centralPackageVersionDependency.LibraryRange,
                    framework: framework,
                    runtimeName: runtimeIdentifier,
                    runtimeGraph: runtimeGraph,
                    predicate: ChainPredicate(_ => (DependencyResult.Acceptable, null), rootNode, centralPackageVersionDependency),
                    outerEdge: null,
                    transitiveCentralPackageVersions: transitiveCentralPackageVersions);

            node.OuterNode = rootNode;
            node.Item.IsCentralTransitive = true;
            rootNode.InnerNodes.Add(node);

            return node;
        }

        /// <summary>
        /// A centrally defined package version has the potential to become a transitive dependency.
        /// A such dependency is defined by
        ///     ReferenceType == LibraryDependencyReferenceType.None
        /// However do not include them in the graph for the begining.
        /// </summary>
        internal bool IsDependencyValidForGraph(LibraryDependency dependency)
        {
            return dependency.ReferenceType != LibraryDependencyReferenceType.None;
        }

        internal class TransitiveCentralPackageVersions
        {
            private ConcurrentQueue<LibraryDependency> _toBeProcessedTransitiveCentralPackageVersions;
            private Dictionary<string, List<GraphNode<RemoteResolveResult>>> _transitiveCentralPackageVersions;

            internal TransitiveCentralPackageVersions()
            {
                _toBeProcessedTransitiveCentralPackageVersions = new ConcurrentQueue<LibraryDependency>();
                _transitiveCentralPackageVersions = new Dictionary<string, List<GraphNode<RemoteResolveResult>>>(StringComparer.OrdinalIgnoreCase);
            }

            internal void Add(LibraryDependency centralPackageVersionDependency, GraphNode<RemoteResolveResult> parentNode)
            {
                lock (_transitiveCentralPackageVersions)
                {
                    if (!_transitiveCentralPackageVersions.TryGetValue(centralPackageVersionDependency.Name, out var list))
                    {
                        list = new List<GraphNode<RemoteResolveResult>>();
                        _transitiveCentralPackageVersions.Add(centralPackageVersionDependency.Name, list);
                        _toBeProcessedTransitiveCentralPackageVersions.Enqueue(centralPackageVersionDependency);
                    }

                    list.Add(parentNode);
                }
            }

            internal bool TryTake(out LibraryDependency centralPackageVersionDependency)
            {
                return _toBeProcessedTransitiveCentralPackageVersions.TryDequeue(out centralPackageVersionDependency);

            }

            internal void AddParentsToNode(GraphNode<RemoteResolveResult> node)
            {
                lock (_transitiveCentralPackageVersions)
                {
                    foreach (var parent in _transitiveCentralPackageVersions[node.Item.Key.Name])
                    {
                        node.ParentNodes.Add(parent);
                    }
                }
            }
        }
    }
}<|MERGE_RESOLUTION|>--- conflicted
+++ resolved
@@ -308,13 +308,9 @@
             {
                 // Central transitive dependencies should be considered only for root nodes
                 if (!isRoot && d.ReferenceType == LibraryDependencyReferenceType.None)
-<<<<<<< HEAD
+                {
                     continue;
-=======
-                {
-                    continue;
-                }
->>>>>>> 5fd0fbd6
+                }
 
                 if (d != parentDependency && childDependencyLibrary.IsEclipsedBy(d.LibraryRange))
                 {
