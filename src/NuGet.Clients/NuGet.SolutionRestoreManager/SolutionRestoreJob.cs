--- conflicted
+++ resolved
@@ -252,12 +252,7 @@
             CancellationToken token)
         {
             // Only continue if there are some build integrated type projects.
-<<<<<<< HEAD
-            if (!(projects.Any(project => project is BuildIntegratedNuGetProject) ||
-                packageSpecs.Any(project => IsProjectBuildIntegrated(project))))
-=======
             if (!(projects.Any(project => project is BuildIntegratedNuGetProject)))
->>>>>>> fec20595
             {
                 return;
             }
@@ -289,21 +284,9 @@
                 var cacheContext = new DependencyGraphCacheContext(_logger, _settings);
                 var pathContext = NuGetPathContext.Create(_settings);
 
-<<<<<<< HEAD
-                // add deferred projects package spec in cacheContext packageSpecCache
-                cacheContext.DeferredPackageSpecs.AddRange(packageSpecs);
-
                 // Get full dg spec
                 // TODO: pass this down instead of creating it twice.
                 var dgSpec = await DependencyGraphRestoreUtility.GetSolutionRestoreSpec(_solutionManager, cacheContext);
-=======
-                var isRestoreRequired = await DependencyGraphRestoreUtility.IsRestoreRequiredAsync(
-                    _solutionManager,
-                    forceRestore,
-                    pathContext,
-                    cacheContext,
-                    _dependencyGraphProjectCacheHash);
->>>>>>> fec20595
 
                 // Avoid restoring solutions with zero potential PackageReference projects.
                 if (DependencyGraphRestoreUtility.IsRestoreRequired(dgSpec))
