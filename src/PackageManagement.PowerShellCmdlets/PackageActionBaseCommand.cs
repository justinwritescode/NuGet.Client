--- conflicted
+++ resolved
@@ -78,27 +78,7 @@
         {
             try
             {
-<<<<<<< HEAD
-                List<NuGetProjectAction> actions = new List<NuGetProjectAction>();
-                // For Install-Package -Force
-                if (isForce)
-                {
-                    var installedReference = project.GetInstalledPackagesAsync(CancellationToken.None).Result.Where(p =>
-                        StringComparer.OrdinalIgnoreCase.Equals(identity.Id, p.PackageIdentity.Id)).FirstOrDefault();
-                    if (installedReference != null)
-                    {
-                        actions.AddRange(await PackageManager.PreviewUninstallPackageAsync(project, installedReference.PackageIdentity, uninstallContext, projectContext, CancellationToken.None));
-                    }
-                    NuGetProjectAction installAction = NuGetProjectAction.CreateInstallProjectAction(identity, ActiveSourceRepository);
-                    actions.Add(installAction);
-                }
-                else
-                {
-                    actions.AddRange(await PackageManager.PreviewInstallPackageAsync(project, identity, resolutionContext, projectContext, ActiveSourceRepository, null, CancellationToken.None));
-                }
-=======
                 var actions = await PackageManager.PreviewInstallPackageAsync(project, identity, resolutionContext, projectContext, ActiveSourceRepository, null, CancellationToken.None);
->>>>>>> 7651a9a3
 
                 if (isPreview)
                 {
@@ -139,32 +119,7 @@
         {
             try
             {
-<<<<<<< HEAD
-                List<NuGetProjectAction> actions = new List<NuGetProjectAction>();
-                // For Install-Package -Force
-                if (isForce)
-                {
-                    var installedReference = project.GetInstalledPackagesAsync(CancellationToken.None).Result.Where(p =>
-                        StringComparer.OrdinalIgnoreCase.Equals(packageId, p.PackageIdentity.Id)).FirstOrDefault();
-                    if (installedReference != null)
-                    {
-                        actions.AddRange(await PackageManager.PreviewUninstallPackageAsync(project, packageId, uninstallContext, projectContext, CancellationToken.None));
-                    }
-                    NuGetVersion nVersion = PowerShellCmdletsUtility.GetLastestVersionForPackageId(ActiveSourceRepository, packageId, project, resolutionContext.IncludePrerelease);
-                    if (nVersion != null)
-                    {
-                        PackageIdentity identityToInstall = new PackageIdentity(packageId, nVersion);
-                        NuGetProjectAction installAction = NuGetProjectAction.CreateInstallProjectAction(identityToInstall, ActiveSourceRepository);
-                        actions.Add(installAction);
-                    }
-                }
-                else
-                {
-                    actions.AddRange(await PackageManager.PreviewInstallPackageAsync(project, packageId, resolutionContext, projectContext, ActiveSourceRepository, null, CancellationToken.None));
-                }
-=======
                 var actions = await PackageManager.PreviewInstallPackageAsync(project, packageId, resolutionContext, projectContext, ActiveSourceRepository, null, CancellationToken.None);
->>>>>>> 7651a9a3
 
                 if (isPreview)
                 {
